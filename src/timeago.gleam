--- conflicted
+++ resolved
@@ -245,7 +245,41 @@
   }
 }
 
-<<<<<<< HEAD
+/// Translations for Brazilian Portuguese.
+pub fn pt_br(tense: Tense, unit: Unit, amount: Int) -> String {
+  case tense, unit, amount {
+    _, Nanosecond, _ | _, Microsecond, _ | _, Millisecond, _ -> "agora mesmo"
+    Past, Second, 1 -> "1 segundo atrás"
+    Past, Second, a -> "%d segundos atrás" |> replace_percent_d_with_int(a)
+    Past, Minute, 1 -> "1 minuto atrás"
+    Past, Minute, a -> "%d minutos atrás" |> replace_percent_d_with_int(a)
+    Past, Hour, 1 -> "1 hora atrás"
+    Past, Hour, a -> "%d horas atrás" |> replace_percent_d_with_int(a)
+    Past, Day, 1 -> "1 dia atrás"
+    Past, Day, a -> "%d dias atrás" |> replace_percent_d_with_int(a)
+    Past, Week, 1 -> "1 semana atrás"
+    Past, Week, a -> "%d semanas atrás" |> replace_percent_d_with_int(a)
+    Past, Month, 1 -> "1 mês atrás"
+    Past, Month, a -> "%d meses atrás" |> replace_percent_d_with_int(a)
+    Past, Year, 1 -> "1 ano atrás"
+    Past, Year, a -> "%d anos atrás" |> replace_percent_d_with_int(a)
+    Future, Second, 1 -> "daqui a 1 segundo"
+    Future, Second, a -> "daqui a %d segundos" |> replace_percent_d_with_int(a)
+    Future, Minute, 1 -> "daqui a 1 minuto"
+    Future, Minute, a -> "daqui a %d minutos" |> replace_percent_d_with_int(a)
+    Future, Hour, 1 -> "daqui a 1 hora"
+    Future, Hour, a -> "daqui a %d horas" |> replace_percent_d_with_int(a)
+    Future, Day, 1 -> "daqui a 1 dia"
+    Future, Day, a -> "daqui a %d dias" |> replace_percent_d_with_int(a)
+    Future, Week, 1 -> "daqui a 1 semana"
+    Future, Week, a -> "daqui a %d semanas" |> replace_percent_d_with_int(a)
+    Future, Month, 1 -> "daqui a 1 mês"
+    Future, Month, a -> "daqui a %d meses" |> replace_percent_d_with_int(a)
+    Future, Year, 1 -> "daqui a 1 ano"
+    Future, Year, a -> "daqui a %d anos" |> replace_percent_d_with_int(a)
+  }
+}
+
 pub fn pl(tense: Tense, unit: Unit, amount: Int) -> String {
   case tense, unit, amount {
     _, Nanosecond, _ | _, Microsecond, _ | _, Millisecond, _ -> "teraz"
@@ -300,40 +334,4 @@
     Future, Year, 1 -> "za rok"
     Future, Year, amount if amount < 5 ->
       "za %d lata" |> replace_percent_d_with_int(amount)
-    Future, Year, _ -> "za %d lat" |> replace_percent_d_with_int(amount)
-=======
-/// Translations for Brazilian Portuguese.
-pub fn pt_br(tense: Tense, unit: Unit, amount: Int) -> String {
-  case tense, unit, amount {
-    _, Nanosecond, _ | _, Microsecond, _ | _, Millisecond, _ -> "agora mesmo"
-    Past, Second, 1 -> "1 segundo atrás"
-    Past, Second, a -> "%d segundos atrás" |> replace_percent_d_with_int(a)
-    Past, Minute, 1 -> "1 minuto atrás"
-    Past, Minute, a -> "%d minutos atrás" |> replace_percent_d_with_int(a)
-    Past, Hour, 1 -> "1 hora atrás"
-    Past, Hour, a -> "%d horas atrás" |> replace_percent_d_with_int(a)
-    Past, Day, 1 -> "1 dia atrás"
-    Past, Day, a -> "%d dias atrás" |> replace_percent_d_with_int(a)
-    Past, Week, 1 -> "1 semana atrás"
-    Past, Week, a -> "%d semanas atrás" |> replace_percent_d_with_int(a)
-    Past, Month, 1 -> "1 mês atrás"
-    Past, Month, a -> "%d meses atrás" |> replace_percent_d_with_int(a)
-    Past, Year, 1 -> "1 ano atrás"
-    Past, Year, a -> "%d anos atrás" |> replace_percent_d_with_int(a)
-    Future, Second, 1 -> "daqui a 1 segundo"
-    Future, Second, a -> "daqui a %d segundos" |> replace_percent_d_with_int(a)
-    Future, Minute, 1 -> "daqui a 1 minuto"
-    Future, Minute, a -> "daqui a %d minutos" |> replace_percent_d_with_int(a)
-    Future, Hour, 1 -> "daqui a 1 hora"
-    Future, Hour, a -> "daqui a %d horas" |> replace_percent_d_with_int(a)
-    Future, Day, 1 -> "daqui a 1 dia"
-    Future, Day, a -> "daqui a %d dias" |> replace_percent_d_with_int(a)
-    Future, Week, 1 -> "daqui a 1 semana"
-    Future, Week, a -> "daqui a %d semanas" |> replace_percent_d_with_int(a)
-    Future, Month, 1 -> "daqui a 1 mês"
-    Future, Month, a -> "daqui a %d meses" |> replace_percent_d_with_int(a)
-    Future, Year, 1 -> "daqui a 1 ano"
-    Future, Year, a -> "daqui a %d anos" |> replace_percent_d_with_int(a)
->>>>>>> 3449eb2b
-  }
-}+    Future, Year, _ -> "za %d lat" |> replace_percent_d_with_int(amount)